--- conflicted
+++ resolved
@@ -103,16 +103,11 @@
 		t.Errorf("command output expected got an empty string")
 	}
 
-<<<<<<< HEAD
 	if seenCmd == nil {
 		t.Fatal("expected a command to run")
 	}
 	url := seenCmd.Args[len(seenCmd.Args)-1]
 	if url != "https://github.com/OWNER/REPO/pull/23" {
 		t.Errorf("got: %q", url)
-=======
-	if *callCount != 1 {
-		t.Errorf("OpenInBrowser should be called once but was called %d time(s)", *callCount)
->>>>>>> cdd49516
 	}
 }