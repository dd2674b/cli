package main

import (
	"context"
	"fmt"
	"os"
	"strings"

	"github.com/AlecAivazis/survey/v2"
	"github.com/fatih/camelcase"
	"github.com/github/ghcs/api"
	"github.com/spf13/cobra"
)

<<<<<<< HEAD
var repo, branch, machine string

func newCreateCmd() *cobra.Command {
	createCmd := &cobra.Command{
		Use:   "create",
		Short: "Create a codespace",
		Long: `Create a codespace for a given repository and branch.
You must also choose the type of machine to use.`,
		RunE: func(cmd *cobra.Command, args []string) error {
			return Create()
		},
	}
=======
var createCmd = &cobra.Command{
	Use:   "create",
	Short: "Create a GitHub Codespace.",
	RunE: func(cmd *cobra.Command, args []string) error {
		return Create()
	},
}
>>>>>>> 8f73b189

	createCmd.Flags().StringVarP(&repo, "repo", "r", "", "repository name with owner: user/repo")
	createCmd.Flags().StringVarP(&branch, "branch", "b", "", "repository branch")
	createCmd.Flags().StringVarP(&machine, "machine", "m", "", "hardware specifications for the VM")

	return createCmd
}

func init() {
	rootCmd.AddCommand(newCreateCmd())
}

func Create() error {
	ctx := context.Background()
	apiClient := api.New(os.Getenv("GITHUB_TOKEN"))
	locationCh := getLocation(ctx, apiClient)
	userCh := getUser(ctx, apiClient)

	repo, err := getRepoName()
	if err != nil {
		return fmt.Errorf("error getting repository name: %v", err)
	}
	branch, err := getBranchName()
	if err != nil {
		return fmt.Errorf("error getting branch name: %v", err)
	}

	repository, err := apiClient.GetRepository(ctx, repo)
	if err != nil {
		return fmt.Errorf("error getting repository: %v", err)
	}

	locationResult := <-locationCh
	if locationResult.Err != nil {
		return fmt.Errorf("error getting codespace region location: %v", locationResult.Err)
	}

	userResult := <-userCh
	if userResult.Err != nil {
		return fmt.Errorf("error getting codespace user: %v", userResult.Err)
	}

	machine, err := getMachineName(ctx, userResult.User, repository, locationResult.Location, apiClient)
	if err != nil {
		return fmt.Errorf("error getting machine type: %v", err)
	}
	if machine == "" {
		fmt.Println("There are no available machine types for this repository")
		return nil
	}

	fmt.Println("Creating your codespace...")

	codespace, err := apiClient.CreateCodespace(ctx, userResult.User, repository, machine, branch, locationResult.Location)
	if err != nil {
		return fmt.Errorf("error creating codespace: %v", err)
	}

	fmt.Println("Codespace created: " + codespace.Name)

	return nil
}

type getUserResult struct {
	User *api.User
	Err  error
}

func getUser(ctx context.Context, apiClient *api.API) <-chan getUserResult {
	ch := make(chan getUserResult)
	go func() {
		user, err := apiClient.GetUser(ctx)
		ch <- getUserResult{user, err}
	}()
	return ch
}

type locationResult struct {
	Location string
	Err      error
}

func getLocation(ctx context.Context, apiClient *api.API) <-chan locationResult {
	ch := make(chan locationResult)
	go func() {
		location, err := apiClient.GetCodespaceRegionLocation(ctx)
		ch <- locationResult{location, err}
	}()
	return ch
}

func getRepoName() (string, error) {
	if repo != "" {
		return repo, nil
	}

	repoSurvey := []*survey.Question{
		{
			Name:     "repository",
			Prompt:   &survey.Input{Message: "Repository"},
			Validate: survey.Required,
		},
	}
	err := survey.Ask(repoSurvey, &repo)
	return repo, err
}

func getBranchName() (string, error) {
	if branch != "" {
		return branch, nil
	}

	branchSurvey := []*survey.Question{
		{
			Name:     "branch",
			Prompt:   &survey.Input{Message: "Branch"},
			Validate: survey.Required,
		},
	}
	err := survey.Ask(branchSurvey, &branch)
	return branch, err
}

func getMachineName(ctx context.Context, user *api.User, repo *api.Repository, location string, apiClient *api.API) (string, error) {
	skus, err := apiClient.GetCodespacesSkus(ctx, user, repo, location)
	if err != nil {
		return "", fmt.Errorf("error getting codespace skus: %v", err)
	}

	// if user supplied a machine type, it must be valid
	// if no machine type was supplied, we don't error if there are no machine types for the current repo
	if machine != "" {
		for _, sku := range skus {
			if machine == sku.Name {
				return machine, nil
			}
		}

		availableSkus := make([]string, len(skus))
		for i := 0; i < len(skus); i++ {
			availableSkus[i] = skus[i].Name
		}

		return "", fmt.Errorf("there are is no such machine for the repository: %s\nAvailable machines: %v", machine, availableSkus)
	} else if len(skus) == 0 {
		return "", nil
	}

	skuNames := make([]string, 0, len(skus))
	skuByName := make(map[string]*api.Sku)
	for _, sku := range skus {
		nameParts := camelcase.Split(sku.Name)
		machineName := strings.Title(strings.ToLower(nameParts[0]))
		skuName := fmt.Sprintf("%s - %s", machineName, sku.DisplayName)
		skuNames = append(skuNames, skuName)
		skuByName[skuName] = sku
	}

	skuSurvey := []*survey.Question{
		{
			Name: "sku",
			Prompt: &survey.Select{
				Message: "Choose Machine Type:",
				Options: skuNames,
				Default: skuNames[0],
			},
			Validate: survey.Required,
		},
	}

	skuAnswers := struct{ SKU string }{}
	if err := survey.Ask(skuSurvey, &skuAnswers); err != nil {
		return "", fmt.Errorf("error getting SKU: %v", err)
	}

	sku := skuByName[skuAnswers.SKU]
	machine = sku.Name

	return machine, nil
}<|MERGE_RESOLUTION|>--- conflicted
+++ resolved
@@ -12,28 +12,16 @@
 	"github.com/spf13/cobra"
 )
 
-<<<<<<< HEAD
 var repo, branch, machine string
 
 func newCreateCmd() *cobra.Command {
 	createCmd := &cobra.Command{
 		Use:   "create",
-		Short: "Create a codespace",
-		Long: `Create a codespace for a given repository and branch.
-You must also choose the type of machine to use.`,
+    Short: "Create a GitHub Codespace.",
 		RunE: func(cmd *cobra.Command, args []string) error {
 			return Create()
 		},
 	}
-=======
-var createCmd = &cobra.Command{
-	Use:   "create",
-	Short: "Create a GitHub Codespace.",
-	RunE: func(cmd *cobra.Command, args []string) error {
-		return Create()
-	},
-}
->>>>>>> 8f73b189
 
 	createCmd.Flags().StringVarP(&repo, "repo", "r", "", "repository name with owner: user/repo")
 	createCmd.Flags().StringVarP(&branch, "branch", "b", "", "repository branch")
