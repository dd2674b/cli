# GitHub CLI

`gh` is GitHub on the command line. It brings pull requests, issues, and other GitHub concepts to the terminal next to where you are already working with `git` and your code.

![screenshot of gh pr status](https://user-images.githubusercontent.com/98482/84171218-327e7a80-aa40-11ea-8cd1-5177fc2d0e72.png)

<<<<<<< HEAD
=======
## Availability

>>>>>>> f87b6844
GitHub CLI is available for repositories hosted on GitHub.com and GitHub Enterprise Server 2.20+, and to install on macOS, Windows, and Linux.

## Documentation

<<<<<<< HEAD
[See the manual][manual] for setup and usage instructions.
=======
Read the [official docs][] for usage and more information.

## We want your feedback
>>>>>>> f87b6844

## Contributing

<<<<<<< HEAD
If anything feels off, or if you feel that some functionality is missing, please check out the [contributing page][contributing]. We'd love to hear your feedback!


=======
>>>>>>> f87b6844
<!-- this anchor is linked to from elsewhere, so avoid renaming it -->
## Installation

### macOS

`gh` is available via [Homebrew][], [MacPorts][], and as a downloadable binary from the [releases page][].

#### Homebrew

| Install:          | Upgrade:          |
| ----------------- | ----------------- |
| `brew install gh` | `brew upgrade gh` |

#### MacPorts

| Install:               | Upgrade:                                       |
| ---------------------- | ---------------------------------------------- |
| `sudo port install gh` | `sudo port selfupdate && sudo port upgrade gh` |

### Linux

`gh` is available via [Homebrew](#homebrew), and as downloadable binaries from the [releases page][].

For more information and distro-specific instructions, see the [Linux installation docs](./docs/install_linux.md).

### Windows

`gh` is available via [scoop][], [Chocolatey][], and as downloadable MSI.

#### scoop

Install:

```powershell
scoop bucket add github-gh https://github.com/cli/scoop-gh.git
scoop install gh
```

Upgrade:

```powershell
scoop update gh
```

#### Chocolatey

| Install:           | Upgrade:           |
| ------------------ | ------------------ |
| `choco install gh` | `choco upgrade gh` |

#### Signed MSI

MSI installers are available for download on the [releases page][].

### Other platforms

Download packaged binaries from the [releases page][].

### Build from source

See here on how to [build GitHub CLI from source][build from source].

## Comparison with hub

For many years, [hub][] was the unofficial GitHub CLI tool. `gh` is a new project that helps us explore
what an official GitHub CLI tool can look like with a fundamentally different design. While both
tools bring GitHub to the terminal, `hub` behaves as a proxy to `git`, and `gh` is a standalone
tool. Check out our [more detailed explanation][gh-vs-hub] to learn more.


[manual]: https://cli.github.com/manual/
[Homebrew]: https://brew.sh
[MacPorts]: https://www.macports.org
[scoop]: https://scoop.sh
[Chocolatey]: https://chocolatey.org
[releases page]: https://github.com/cli/cli/releases/latest
[hub]: https://github.com/github/hub
[contributing]: ./.github/CONTRIBUTING.md
[gh-vs-hub]: ./docs/gh-vs-hub.md
[build from source]: ./docs/source.md<|MERGE_RESOLUTION|>--- conflicted
+++ resolved
@@ -4,31 +4,17 @@
 
 ![screenshot of gh pr status](https://user-images.githubusercontent.com/98482/84171218-327e7a80-aa40-11ea-8cd1-5177fc2d0e72.png)
 
-<<<<<<< HEAD
-=======
-## Availability
-
->>>>>>> f87b6844
 GitHub CLI is available for repositories hosted on GitHub.com and GitHub Enterprise Server 2.20+, and to install on macOS, Windows, and Linux.
 
 ## Documentation
 
-<<<<<<< HEAD
 [See the manual][manual] for setup and usage instructions.
-=======
-Read the [official docs][] for usage and more information.
-
-## We want your feedback
->>>>>>> f87b6844
 
 ## Contributing
 
-<<<<<<< HEAD
-If anything feels off, or if you feel that some functionality is missing, please check out the [contributing page][contributing]. We'd love to hear your feedback!
+If anything feels off, or if you feel that some functionality is missing, please check out the [contributing page][contributing].
 
 
-=======
->>>>>>> f87b6844
 <!-- this anchor is linked to from elsewhere, so avoid renaming it -->
 ## Installation
 
